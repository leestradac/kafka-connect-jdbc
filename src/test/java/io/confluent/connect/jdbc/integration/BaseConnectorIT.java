/*
 * Copyright 2018 Confluent Inc.
 *
 * Licensed under the Confluent Community License (the "License"); you may not use
 * this file except in compliance with the License.  You may obtain a copy of the
 * License at
 *
 * http://www.confluent.io/confluent-community-license
 *
 * Unless required by applicable law or agreed to in writing, software
 * distributed under the License is distributed on an "AS IS" BASIS, WITHOUT
 * WARRANTIES OF ANY KIND, either express or implied.  See the License for the
 * specific language governing permissions and limitations under the License.
 */

package io.confluent.connect.jdbc.integration;

<<<<<<< HEAD
import java.util.Collection;
import java.util.Collections;
import java.util.HashMap;
import java.util.Map;
=======
import java.util.Collections;
>>>>>>> f2b7e362
import java.util.Optional;
import java.util.concurrent.ExecutionException;
import java.util.concurrent.TimeUnit;
import java.util.concurrent.TimeoutException;

<<<<<<< HEAD
import org.apache.kafka.clients.admin.Admin;
import org.apache.kafka.clients.consumer.OffsetAndMetadata;
import org.apache.kafka.common.TopicPartition;
=======
>>>>>>> f2b7e362
import org.apache.kafka.connect.json.JsonConverter;
import org.apache.kafka.connect.runtime.AbstractStatus;
import org.apache.kafka.connect.runtime.rest.entities.ConnectorStateInfo;
import org.apache.kafka.connect.storage.ConverterConfig;
import org.apache.kafka.connect.storage.ConverterType;
<<<<<<< HEAD
import org.apache.kafka.connect.storage.StringConverter;
=======
>>>>>>> f2b7e362
import org.apache.kafka.connect.util.clusters.EmbeddedConnectCluster;
import org.apache.kafka.test.IntegrationTest;
import org.apache.kafka.test.NoRetryException;
import org.junit.experimental.categories.Category;
import org.slf4j.Logger;
import org.slf4j.LoggerFactory;

import static org.apache.kafka.connect.runtime.ConnectorConfig.CONNECTOR_CLASS_CONFIG;
import static org.apache.kafka.connect.runtime.ConnectorConfig.KEY_CONVERTER_CLASS_CONFIG;
import static org.apache.kafka.connect.runtime.ConnectorConfig.VALUE_CONVERTER_CLASS_CONFIG;
import static org.apache.kafka.test.TestUtils.waitForCondition;
import static org.junit.Assert.assertTrue;

@Category(IntegrationTest.class)
public abstract class BaseConnectorIT {

    public static final String DLQ_TOPIC_NAME = "dlq-topic";

    private static final Logger log = LoggerFactory.getLogger(BaseConnectorIT.class);

    protected static final long CONSUME_MAX_DURATION_MS = TimeUnit.SECONDS.toMillis(10);
    protected static final long CONNECTOR_STARTUP_DURATION_MS = TimeUnit.SECONDS.toMillis(60);
    protected static final long OFFSET_COMMIT_INTERVAL_MS = TimeUnit.SECONDS.toMillis(10);
    protected static final long OFFSETS_READ_TIMEOUT_MS = TimeUnit.SECONDS.toMillis(10);

    private Admin kafkaAdminClient;

    protected EmbeddedConnectCluster connect;

    protected void startConnect() {
        connect = new EmbeddedConnectCluster.Builder()
                .name("jdbc-connect-cluster")
                .build();

        // start the clusters
        connect.start();

        kafkaAdminClient = connect.kafka().createAdminClient();
    }

    protected JsonConverter jsonConverter() {
        JsonConverter jsonConverter = new JsonConverter();
        jsonConverter.configure(Collections.singletonMap(
            ConverterConfig.TYPE_CONFIG,
            ConverterType.VALUE.getName()
        ));

        return jsonConverter;
    }

    protected Map<String, String> baseSinkProps() {
        Map<String, String> props = new HashMap<>();
        props.put(CONNECTOR_CLASS_CONFIG, "JdbcSinkConnector");
        // converters
        props.put(KEY_CONVERTER_CLASS_CONFIG, StringConverter.class.getName());
        props.put(VALUE_CONVERTER_CLASS_CONFIG, JsonConverter.class.getName());
        // license properties
        props.put("confluent.topic.bootstrap.servers", connect.kafka().bootstrapServers());
        props.put("confluent.topic.replication.factor", "1");
        return props;
    }

    protected JsonConverter jsonConverter() {
        JsonConverter jsonConverter = new JsonConverter();
        jsonConverter.configure(Collections.singletonMap(
                ConverterConfig.TYPE_CONFIG,
                ConverterType.VALUE.getName()
        ));

        return jsonConverter;
    }

    protected void stopConnect() {
        if (kafkaAdminClient !=  null) {
            kafkaAdminClient.close();
            kafkaAdminClient = null;
        }

        // stop all Connect, Kafka and Zk threads.
        if (connect != null) {
            connect.stop();
        }
    }

    /**
     * Wait up to {@link #CONNECTOR_STARTUP_DURATION_MS maximum time limit} for the connector with the given
     * name to start the specified number of tasks.
     *
     * @param name the name of the connector
     * @param numTasks the minimum number of tasks that are expected
     * @return the time this method discovered the connector has started, in milliseconds past epoch
     * @throws InterruptedException if this was interrupted
     */
    protected long waitForConnectorToStart(String name, int numTasks) throws InterruptedException {
        waitForCondition(
                () -> assertConnectorAndTasksRunning(name, numTasks).orElse(false),
                CONNECTOR_STARTUP_DURATION_MS,
                "Connector tasks did not start in time."
        );
        return System.currentTimeMillis();
    }

    /**
     * Confirm that a connector with an exact number of tasks is running.
     *
     * @param connectorName the connector
     * @param numTasks the minimum number of tasks
     * @return true if the connector and tasks are in RUNNING state; false otherwise
     */
    protected Optional<Boolean> assertConnectorAndTasksRunning(String connectorName, int numTasks) {
        try {
            ConnectorStateInfo info = connect.connectorStatus(connectorName);
            boolean result = info != null
                    && info.tasks().size() >= numTasks
                    && info.connector().state().equals(AbstractStatus.State.RUNNING.toString())
                    && info.tasks().stream().allMatch(s -> s.state().equals(AbstractStatus.State.RUNNING.toString()));
            return Optional.of(result);
        } catch (Exception e) {
            log.warn("Could not check connector state info.");
            return Optional.empty();
        }
    }

<<<<<<< HEAD
    protected void waitForCommittedRecords(
        String connector, Collection<String> topics, long numRecords, int numTasks, long timeoutMs
    ) throws InterruptedException {
        waitForCondition(
            () -> {
                long totalCommittedRecords = totalCommittedRecords(connector, topics);
                if (totalCommittedRecords >= numRecords) {
                    return true;
                } else {
                    // Check to make sure the connector is still running. If not, fail fast
                    try {
                        assertTrue(
                            "Connector or one of its tasks failed during testing",
                            assertConnectorAndTasksRunning(connector, numTasks).orElse(false));
                    } catch (AssertionError e) {
                        throw new NoRetryException(e);
                    }
                    log.debug("Connector has only committed {} records for topics {} so far; {} " +
                            "expected",
                        totalCommittedRecords, topics, numRecords);
                    // Sleep here so as not to spam Kafka with list-offsets requests
                    Thread.sleep(OFFSET_COMMIT_INTERVAL_MS / 2);
                    return false;
                }
            },
            timeoutMs,
            "Either the connector failed, or the message commit duration expired without all expected messages committed");
    }

    protected synchronized long totalCommittedRecords(String connector, Collection<String> topics) throws TimeoutException, ExecutionException, InterruptedException {
        // See https://github.com/apache/kafka/blob/f7c38d83c727310f4b0678886ba410ae2fae9379/connect/runtime/src/main/java/org/apache/kafka/connect/util/SinkUtils.java
        // for how the consumer group ID is constructed for sink connectors
        Map<TopicPartition, OffsetAndMetadata> offsets = kafkaAdminClient
            .listConsumerGroupOffsets("connect-" + connector)
            .partitionsToOffsetAndMetadata()
            .get(OFFSETS_READ_TIMEOUT_MS, TimeUnit.MILLISECONDS);

        log.trace("Connector {} has so far committed offsets {}", connector, offsets);

        return offsets.entrySet().stream()
            .filter(entry -> topics.contains(entry.getKey().topic()))
            .mapToLong(entry -> entry.getValue().offset())
            .sum();
=======
    protected boolean assertConnectorIsRunningButTasksFailedWith(
            String connectorName,
            int numTasks,
            String error
    ) {
        try {
            ConnectorStateInfo info = connect.connectorStatus(connectorName);
            if (info != null) {
                return info.tasks().size() == numTasks
                        && info.connector().state().equals(
                        AbstractStatus.State.RUNNING.toString()
                )
                        && info.tasks().stream().allMatch(
                        (s) -> s.state().equals(
                                AbstractStatus.State.FAILED.toString()
                        )
                                && s.trace().contains(error)
                );
            } else {
                return false;
            }

        } catch (Exception ex) {
            log.error("Could not check connector state info.", ex);
            return false;
        }
    }

    protected void assertTasksFailedWithTrace(
            String connectorName,
            int numTasks,
            String error
    ) throws InterruptedException {
        try {
            TestUtils.waitForCondition(
                    () -> assertConnectorIsRunningButTasksFailedWith(
                            connectorName,
                            numTasks,
                            error
                    ),
                    CONNECTOR_STARTUP_DURATION_MS,
                    "Either the connector is not running or not all the "
                            + numTasks + " tasks have failed."
            );
        } catch (AssertionError ex) {
            throw new AssertionError("failed to verify that tasks have failed", ex);
        }
>>>>>>> f2b7e362
    }
}<|MERGE_RESOLUTION|>--- conflicted
+++ resolved
@@ -15,34 +15,24 @@
 
 package io.confluent.connect.jdbc.integration;
 
-<<<<<<< HEAD
 import java.util.Collection;
 import java.util.Collections;
 import java.util.HashMap;
 import java.util.Map;
-=======
-import java.util.Collections;
->>>>>>> f2b7e362
 import java.util.Optional;
 import java.util.concurrent.ExecutionException;
 import java.util.concurrent.TimeUnit;
 import java.util.concurrent.TimeoutException;
 
-<<<<<<< HEAD
 import org.apache.kafka.clients.admin.Admin;
 import org.apache.kafka.clients.consumer.OffsetAndMetadata;
 import org.apache.kafka.common.TopicPartition;
-=======
->>>>>>> f2b7e362
 import org.apache.kafka.connect.json.JsonConverter;
 import org.apache.kafka.connect.runtime.AbstractStatus;
 import org.apache.kafka.connect.runtime.rest.entities.ConnectorStateInfo;
 import org.apache.kafka.connect.storage.ConverterConfig;
 import org.apache.kafka.connect.storage.ConverterType;
-<<<<<<< HEAD
 import org.apache.kafka.connect.storage.StringConverter;
-=======
->>>>>>> f2b7e362
 import org.apache.kafka.connect.util.clusters.EmbeddedConnectCluster;
 import org.apache.kafka.test.IntegrationTest;
 import org.apache.kafka.test.NoRetryException;
@@ -103,16 +93,6 @@
         props.put("confluent.topic.bootstrap.servers", connect.kafka().bootstrapServers());
         props.put("confluent.topic.replication.factor", "1");
         return props;
-    }
-
-    protected JsonConverter jsonConverter() {
-        JsonConverter jsonConverter = new JsonConverter();
-        jsonConverter.configure(Collections.singletonMap(
-                ConverterConfig.TYPE_CONFIG,
-                ConverterType.VALUE.getName()
-        ));
-
-        return jsonConverter;
     }
 
     protected void stopConnect() {
@@ -166,7 +146,6 @@
         }
     }
 
-<<<<<<< HEAD
     protected void waitForCommittedRecords(
         String connector, Collection<String> topics, long numRecords, int numTasks, long timeoutMs
     ) throws InterruptedException {
@@ -210,7 +189,8 @@
             .filter(entry -> topics.contains(entry.getKey().topic()))
             .mapToLong(entry -> entry.getValue().offset())
             .sum();
-=======
+    }
+
     protected boolean assertConnectorIsRunningButTasksFailedWith(
             String connectorName,
             int numTasks,
@@ -245,7 +225,7 @@
             String error
     ) throws InterruptedException {
         try {
-            TestUtils.waitForCondition(
+            waitForCondition(
                     () -> assertConnectorIsRunningButTasksFailedWith(
                             connectorName,
                             numTasks,
@@ -258,6 +238,5 @@
         } catch (AssertionError ex) {
             throw new AssertionError("failed to verify that tasks have failed", ex);
         }
->>>>>>> f2b7e362
     }
 }