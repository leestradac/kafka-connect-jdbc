/*
 * Copyright 2018 Confluent Inc.
 *
 * Licensed under the Confluent Community License; you may not use this file
 * except in compliance with the License.  You may obtain a copy of the License at
 *
 * http://www.confluent.io/confluent-community-license
 *
 * Unless required by applicable law or agreed to in writing, software
 * distributed under the License is distributed on an "AS IS" BASIS, WITHOUT
 * WARRANTIES OF ANY KIND, either express or implied.  See the License for the
 * specific language governing permissions and limitations under the License.
 */

package io.confluent.connect.jdbc.source;

import java.time.ZoneOffset;
import java.util.TimeZone;
import org.apache.kafka.connect.data.Decimal;
import org.apache.kafka.connect.data.Schema;
import org.apache.kafka.connect.data.SchemaBuilder;
import org.apache.kafka.connect.data.Struct;
import org.apache.kafka.connect.data.Timestamp;
import org.apache.kafka.connect.errors.ConnectException;
import org.junit.Before;
import org.junit.Test;

import java.math.BigDecimal;
import java.sql.SQLException;
import java.util.Arrays;
import java.util.List;

import io.confluent.connect.jdbc.util.ColumnId;
import io.confluent.connect.jdbc.util.ExpressionBuilder;
import io.confluent.connect.jdbc.util.IdentifierRules;
import io.confluent.connect.jdbc.util.QuoteMethod;
import io.confluent.connect.jdbc.util.TableId;

import static org.junit.Assert.assertEquals;

public class TimestampIncrementingCriteriaTest {

  private static final TableId TABLE_ID = new TableId(null, null,"myTable");
  private static final ColumnId INCREMENTING_COLUMN = new ColumnId(TABLE_ID, "id");
  private static final ColumnId TS1_COLUMN = new ColumnId(TABLE_ID, "ts1");
  private static final ColumnId TS2_COLUMN = new ColumnId(TABLE_ID, "ts2");
  private static final List<ColumnId> TS_COLUMNS = Arrays.asList(TS1_COLUMN, TS2_COLUMN);

  private IdentifierRules rules;
  private QuoteMethod identifierQuoting;
  private ExpressionBuilder builder;
  private TimestampIncrementingCriteria criteria;
  private TimestampIncrementingCriteria criteriaInc;
  private TimestampIncrementingCriteria criteriaTs;
  private TimestampIncrementingCriteria criteriaIncTs;
  private Schema schema;
  private Struct record;
  private TimeZone utcTimeZone = TimeZone.getTimeZone(ZoneOffset.UTC);

  @Before
  public void beforeEach() {
<<<<<<< HEAD
    criteria = new TimestampIncrementingCriteria(null, null, utcTimeZone);
    criteriaInc = new TimestampIncrementingCriteria(INCREMENTING_COLUMN, null, utcTimeZone);
    criteriaTs = new TimestampIncrementingCriteria(null, TS_COLUMNS, utcTimeZone);
    criteriaIncTs = new TimestampIncrementingCriteria(INCREMENTING_COLUMN, TS_COLUMNS, utcTimeZone);
=======
    criteria = new TimestampIncrementingCriteria(null, null);
    criteriaInc = new TimestampIncrementingCriteria(INCREMENTING_COLUMN, null);
    criteriaTs = new TimestampIncrementingCriteria(null, TS_COLUMNS);
    criteriaIncTs = new TimestampIncrementingCriteria(INCREMENTING_COLUMN, TS_COLUMNS);
    identifierQuoting = null;
    rules = null;
    builder = null;
>>>>>>> 08c18373
  }

  protected void assertExtractedOffset(long expected, Schema schema, Struct record) {
    TimestampIncrementingCriteria criteria = null;
    if (schema.field(INCREMENTING_COLUMN.name()) != null) {
      if (schema.field(TS1_COLUMN.name()) != null) {
        criteria = criteriaIncTs;
      } else {
        criteria = criteriaInc;
      }
    } else if (schema.field(TS1_COLUMN.name()) != null) {
      criteria = criteriaTs;
    } else {
      criteria = this.criteria;
    }
    TimestampIncrementingOffset offset = criteria.extractValues(schema, record, null);
    assertEquals(expected, offset.getIncrementingOffset());
  }

  @Test
  public void extractIntOffset() throws SQLException {
    schema = SchemaBuilder.struct().field("id", SchemaBuilder.INT32_SCHEMA).build();
    record = new Struct(schema).put("id", 42);
    assertExtractedOffset(42L, schema, record);
  }

  @Test
  public void extractLongOffset() throws SQLException {
    schema = SchemaBuilder.struct().field("id", SchemaBuilder.INT64_SCHEMA).build();
    record = new Struct(schema).put("id", 42L);
    assertExtractedOffset(42L, schema, record);
  }

  @Test
  public void extractDecimalOffset() throws SQLException {
    final Schema decimalSchema = Decimal.schema(0);
    schema = SchemaBuilder.struct().field("id", decimalSchema).build();
    record = new Struct(schema).put("id", new BigDecimal(42));
    assertExtractedOffset(42L, schema, record);
  }

  @Test(expected = ConnectException.class)
  public void extractTooLargeDecimalOffset() throws SQLException {
    final Schema decimalSchema = Decimal.schema(0);
    schema = SchemaBuilder.struct().field("id", decimalSchema).build();
    record = new Struct(schema).put("id", new BigDecimal(Long.MAX_VALUE).add(new BigDecimal(1)));
    assertExtractedOffset(42L, schema, record);
  }

  @Test(expected = ConnectException.class)
  public void extractFractionalDecimalOffset() throws SQLException {
    final Schema decimalSchema = Decimal.schema(2);
    schema = SchemaBuilder.struct().field("id", decimalSchema).build();
    record = new Struct(schema).put("id", new BigDecimal("42.42"));
    assertExtractedOffset(42L, schema, record);
  }

  @Test
  public void extractWithIncColumn() throws SQLException {
    schema = SchemaBuilder.struct()
                          .field("id", SchemaBuilder.INT32_SCHEMA)
                          .field(TS1_COLUMN.name(), Timestamp.SCHEMA)
                          .field(TS2_COLUMN.name(), Timestamp.SCHEMA)
                          .build();
    record = new Struct(schema).put("id", 42);
    assertExtractedOffset(42L, schema, record);

  }

  @Test
  public void createIncrementingWhereClause() {
    builder = builder();
    criteriaInc.incrementingWhereClause(builder);
    assertEquals(
        " WHERE \"myTable\".\"id\" > ? ORDER BY \"myTable\".\"id\" ASC",
        builder.toString()
    );

    identifierQuoting = QuoteMethod.NEVER;
    builder = builder();
    criteriaInc.incrementingWhereClause(builder);
    assertEquals(
        " WHERE myTable.id > ? ORDER BY myTable.id ASC",
        builder.toString()
    );
  }

  @Test
  public void createTimestampWhereClause() {
    builder = builder();
    criteriaTs.timestampWhereClause(builder);
    assertEquals(
        " WHERE "
        + "COALESCE(\"myTable\".\"ts1\",\"myTable\".\"ts2\") > ? "
        + "AND "
        + "COALESCE(\"myTable\".\"ts1\",\"myTable\".\"ts2\") < ? "
        + "ORDER BY "
        + "COALESCE(\"myTable\".\"ts1\",\"myTable\".\"ts2\") "
        + "ASC",
        builder.toString()
    );

    identifierQuoting = QuoteMethod.NEVER;
    builder = builder();
    criteriaTs.timestampWhereClause(builder);
    assertEquals(
        " WHERE "
        + "COALESCE(myTable.ts1,myTable.ts2) > ? "
        + "AND "
        + "COALESCE(myTable.ts1,myTable.ts2) < ? "
        + "ORDER BY "
        + "COALESCE(myTable.ts1,myTable.ts2) "
        + "ASC",
        builder.toString()
    );
  }

  @Test
  public void createTimestampIncrementingWhereClause() {
    builder = builder();
    criteriaIncTs.timestampIncrementingWhereClause(builder);
    assertEquals(
        " WHERE "
        + "COALESCE(\"myTable\".\"ts1\",\"myTable\".\"ts2\") < ? "
        + "AND ("
        + "(COALESCE(\"myTable\".\"ts1\",\"myTable\".\"ts2\") = ? AND \"myTable\".\"id\" > ?) "
        + "OR "
        + "COALESCE(\"myTable\".\"ts1\",\"myTable\".\"ts2\") > ?) "
        + "ORDER BY COALESCE(\"myTable\".\"ts1\",\"myTable\".\"ts2\"),"
        + "\"myTable\".\"id\" ASC",
        builder.toString()
    );

    identifierQuoting = QuoteMethod.NEVER;
    builder = builder();
    criteriaIncTs.timestampIncrementingWhereClause(builder);
    assertEquals(
        " WHERE "
        + "COALESCE(myTable.ts1,myTable.ts2) < ? "
        + "AND ("
        + "(COALESCE(myTable.ts1,myTable.ts2) = ? AND myTable.id > ?) "
        + "OR "
        + "COALESCE(myTable.ts1,myTable.ts2) > ?) "
        + "ORDER BY COALESCE(myTable.ts1,myTable.ts2),"
        + "myTable.id ASC",
        builder.toString()
    );
  }

  protected ExpressionBuilder builder() {
    ExpressionBuilder result = new ExpressionBuilder(rules);
    result.setQuoteIdentifiers(identifierQuoting);
    return result;
  }
}<|MERGE_RESOLUTION|>--- conflicted
+++ resolved
@@ -59,20 +59,13 @@
 
   @Before
   public void beforeEach() {
-<<<<<<< HEAD
     criteria = new TimestampIncrementingCriteria(null, null, utcTimeZone);
     criteriaInc = new TimestampIncrementingCriteria(INCREMENTING_COLUMN, null, utcTimeZone);
     criteriaTs = new TimestampIncrementingCriteria(null, TS_COLUMNS, utcTimeZone);
     criteriaIncTs = new TimestampIncrementingCriteria(INCREMENTING_COLUMN, TS_COLUMNS, utcTimeZone);
-=======
-    criteria = new TimestampIncrementingCriteria(null, null);
-    criteriaInc = new TimestampIncrementingCriteria(INCREMENTING_COLUMN, null);
-    criteriaTs = new TimestampIncrementingCriteria(null, TS_COLUMNS);
-    criteriaIncTs = new TimestampIncrementingCriteria(INCREMENTING_COLUMN, TS_COLUMNS);
     identifierQuoting = null;
     rules = null;
     builder = null;
->>>>>>> 08c18373
   }
 
   protected void assertExtractedOffset(long expected, Schema schema, Struct record) {
